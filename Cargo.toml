[package]
name = "cc-log-viewer"
version = "0.3.0"
edition = "2021"
authors = ["Harper <harper@2389.ai>"]
description = "A beautiful, feature-rich web interface for viewing and auditing Claude Code conversation logs"
license = "MIT"
repository = "https://github.com/2389-research/cc-log-viewer"
homepage = "https://github.com/2389-research/cc-log-viewer"
documentation = "https://github.com/2389-research/cc-log-viewer#readme"
keywords = ["claude", "code", "logs", "viewer", "web"]
categories = ["command-line-utilities", "web-programming", "development-tools"]
readme = "README.md"
exclude = ["target/", ".git/", "*.log"]


[dependencies]
serde = { version = "1.0", features = ["derive"] }
serde_json = "1.0"
tokio = { version = "1.0", features = ["full"] }
axum = { version = "0.7", features = ["ws"] }
tower = "0.4"
tower-http = { version = "0.5", features = ["fs", "cors"] }
clap = { version = "4.0", features = ["derive"] }
chrono = { version = "0.4", features = ["serde"] }
walkdir = "2.0"
uuid = { version = "1.0", features = ["serde"] }
notify = "6.0"
tokio-tungstenite = "0.20"
dashmap = "5.0"
tokio-stream = "0.1"
futures-util = "0.3"
<<<<<<< HEAD
wkhtmltopdf = "0.4.0"
pulldown-cmark = "0.10"
=======
ratatui = "0.28"
crossterm = "0.28"
>>>>>>> 65744360

[dev-dependencies]
tempfile = "3.0"
serde_json = "1.0"
axum-test = "15.0"
tokio-tungstenite = "0.20"
futures-util = "0.3"
cargo-tarpaulin = "0.31"<|MERGE_RESOLUTION|>--- conflicted
+++ resolved
@@ -30,13 +30,8 @@
 dashmap = "5.0"
 tokio-stream = "0.1"
 futures-util = "0.3"
-<<<<<<< HEAD
-wkhtmltopdf = "0.4.0"
-pulldown-cmark = "0.10"
-=======
 ratatui = "0.28"
 crossterm = "0.28"
->>>>>>> 65744360
 
 [dev-dependencies]
 tempfile = "3.0"
